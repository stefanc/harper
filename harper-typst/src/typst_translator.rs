use crate::OffsetCursor;
use harper_core::{
    Punctuation, Token, TokenKind,
    parsers::{PlainEnglish, StrParser},
};
use itertools::Itertools;
use typst_syntax::{
    Source,
    ast::{
        Arg, ArrayItem, AstNode, DestructuringItem, DictItem, Expr, Ident, LetBindingKind, Param,
        Pattern, Spread,
    },
};

/// Directly translate a span ($a) in a Typst source ($doc) to a token.
macro_rules! def_token {
    ($doc:expr, $a:expr, $kind:expr, $offset:ident) => {{
        let range = $doc.range($a.span()).unwrap();
        let start = $offset.push_to(range.start);
        let end_char_loc = start.push_to(range.end).char;

        Some(vec![Token {
            span: harper_core::Span {
                start: start.char,
                end: end_char_loc,
            },
            kind: $kind,
        }])
    }};
}

/// Combine the results of multiple parsing calls.
macro_rules! merge {
    [$($inner:expr),*] => {
        Some(
            [$($inner),*]
                .into_iter()
                .flatten()
                .flatten()
                .collect_vec(),
        )
    };
}

/// Contains values used in parsing so they don't have to be passed around so much.
#[derive(Clone, Copy)]
pub struct TypstTranslator<'a> {
    doc: &'a Source,
}

impl<'a> TypstTranslator<'a> {
    pub fn new(doc: &'a Source) -> Self {
        Self { doc }
    }

    /// Use the [`PlainEnglish`] parser to parse plain text from a Typst expression.
    fn parse_english(self, str: impl Into<String>, offset: OffsetCursor) -> Option<Vec<Token>> {
        Some(
            PlainEnglish
                .parse_str(str.into())
                .into_iter()
                .map(|mut t| {
                    t.span.push_by(offset.char);
                    t
                })
                .collect_vec(),
        )
    }

    /// Parse a pattern, one of the elements of Typst syntax
    fn parse_pattern(self, pat: Pattern, offset: OffsetCursor) -> Option<Vec<Token>> {
        /// Simplification of [`def_token!`] that bakes-in local variables
        macro_rules! token {
            ($a:expr, $kind:expr) => {
                def_token!(self.doc, $a, $kind, offset)
            };
        }

        match pat {
            Pattern::Normal(expr) => self.parse_expr(expr, offset),
            Pattern::Placeholder(underscore) => token!(underscore, TokenKind::Unlintable),
            Pattern::Parenthesized(parenthesized) => merge![
                self.parse_expr(parenthesized.expr(), offset),
                self.parse_pattern(parenthesized.pattern(), offset)
            ],
            Pattern::Destructuring(destructuring) => Some(
                destructuring
                    .items()
                    .filter_map(|item| match item {
                        DestructuringItem::Pattern(pattern) => self.parse_pattern(pattern, offset),
                        DestructuringItem::Named(named) => merge![
                            token!(named.name(), TokenKind::Word(None)),
                            self.parse_pattern(named.pattern(), offset)
                        ],
                        DestructuringItem::Spread(spread) => merge![
                            spread
                                .sink_ident()
                                .and_then(|ident| self.parse_ident(ident, offset)),
                            spread
                                .sink_expr()
                                .and_then(|expr| self.parse_expr(expr, offset))
                        ],
                    })
                    .flatten()
                    .collect(),
            ),
        }
    }

    /// Convenience wrapper of [`Self::parse_expr`] that packages the identifier as an expression
    fn parse_ident(self, ident: Ident, offset: OffsetCursor) -> Option<Vec<Token>> {
        self.parse_expr(Expr::Ident(ident), offset)
    }

    /// Do not use for spreads contained in DestructuringItem
    fn parse_spread(self, spread: Spread, offset: OffsetCursor) -> Option<Vec<Token>> {
        merge![
            self.parse_expr(spread.expr(), offset),
            spread
                .sink_ident()
                .and_then(|ident| self.parse_ident(ident, offset))
        ]
    }

    pub fn parse_expr(self, expr: Expr, offset: OffsetCursor) -> Option<Vec<Token>> {
        // Update the offset that will be passed to other functions by moving it to the beginning
        // of the current expression's span.
        let offset = offset.push_to_span(expr.span());

        /// Simplification of [`def_token!`] that bakes-in local variables
        macro_rules! token {
            ($a:expr, $kind:expr) => {
                def_token!(self.doc, $a, $kind, offset)
            };
        }

        /// Quickly recurse without needing to pass in local variables.
        /// Matches both single and many expressions.
        macro_rules! recurse {
        ($inner:expr) => {
            self.parse_expr($inner, offset)
        };
        ($($inner:expr),+) => {
            merge![
                $(recurse!($inner)),*
            ]
        };
    }

        // Recurse on each element of an iterator
        let iter_recurse = |exprs: &mut dyn Iterator<Item = Expr>| {
            let mut buf = Vec::new();
            let exprs = exprs.collect_vec();
            let exprs = super::convert_parbreaks(&mut buf, &exprs);
            Some(
                exprs
                    .into_iter()
                    .filter_map(|e| recurse!(e))
                    .flatten()
                    .collect_vec(),
            )
        };

        // Parse the parameters of a function or closure
        let parse_params = |params: &mut dyn Iterator<Item = Param>| {
            Some(
                params
                    .filter_map(|p| match p {
                        Param::Pos(pattern) => self.parse_pattern(pattern, offset),
                        Param::Named(named) => merge![
                            self.parse_ident(named.name(), offset),
                            recurse!(named.expr())
                        ],
                        Param::Spread(spread) => self.parse_spread(spread, offset),
                    })
                    .flatten()
                    .collect_vec(),
            )
        };

        // Parse the arguments passed to a function or closure call
        let parse_args = |params: &mut dyn Iterator<Item = Arg>| {
            Some(
                params
                    .filter_map(|a| match a {
                        Arg::Pos(expr) => recurse!(expr),
                        Arg::Named(named) => merge![
                            self.parse_ident(named.name(), offset),
                            recurse!(named.expr())
                        ],
                        Arg::Spread(spread) => self.parse_spread(spread, offset),
                    })
                    .flatten()
                    .collect_vec(),
            )
        };

        // Delegate parsing based on the kind of Typst expression.
        // Not all expression kinds have defined behavior, so the default behavior is
        // an [`harper_core::TokenKind::Unlintable`] token.
        //
        // A full list of variants is available in the [typst_syntax docs](https://docs.rs/typst/latest/typst/syntax/ast/enum.Expr.html)
        match expr {
            Expr::Text(text) => self.parse_english(text.get(), offset.push_to_span(text.span())),
            Expr::Space(a) => {
                let mut chars = self
                    .doc
                    .get(self.doc.range(a.span()).unwrap())
                    .unwrap()
                    .chars();
                let first_char = chars.next().unwrap();
                let length = chars.count() + 1;

                if first_char == '\n' {
                    token!(a, TokenKind::Newline(1))
                } else {
                    token!(a, TokenKind::Space(length))
                }
            }
            Expr::Linebreak(a) => token!(a, TokenKind::Newline(1)),
            Expr::Parbreak(a) => token!(a, TokenKind::ParagraphBreak),
            Expr::SmartQuote(quote) => {
                if quote.double() {
                    token!(
                        quote,
                        TokenKind::Punctuation(Punctuation::Quote(harper_core::Quote {
                            twin_loc: None
                        }))
                    )
                } else {
                    token!(quote, TokenKind::Punctuation(Punctuation::Apostrophe))
                }
            }
            Expr::Strong(strong) => iter_recurse(&mut strong.body().exprs()),
            Expr::Emph(emph) => iter_recurse(&mut emph.body().exprs()),
            Expr::Link(a) => token!(a, TokenKind::Url),
<<<<<<< HEAD
=======
            Expr::Ref(a) => {
                token!(a, TokenKind::Word(None))
            }
>>>>>>> adbf2b33
            Expr::Heading(heading) => iter_recurse(&mut heading.body().exprs()),
            Expr::List(list_item) => iter_recurse(&mut list_item.body().exprs()),
            Expr::Enum(enum_item) => iter_recurse(&mut enum_item.body().exprs()),
            Expr::Term(term_item) => iter_recurse(
                &mut term_item
                    .term()
                    .exprs()
                    .chain(term_item.description().exprs()),
            ),
            Expr::Str(text) => {
                let offset = offset.push_to_span(text.span()).char + 1;
                let string = text.to_untyped().text();

                Some(
                    PlainEnglish
                        .parse_str(&string[1..string.len() - 1])
                        .into_iter()
                        .map(|mut t| {
                            t.span.push_by(offset);
                            t
                        })
                        .collect_vec(),
                )
            }
            Expr::Content(content_block) => iter_recurse(&mut content_block.body().exprs()),
            Expr::Parenthesized(parenthesized) => recurse!(parenthesized.expr()),
            Expr::Array(array) => Some(
                array
                    .items()
                    .filter_map(|i| {
                        if let ArrayItem::Pos(e) = i {
                            recurse!(e)
                        } else {
                            None
                        }
                    })
                    .flatten()
                    .collect_vec(),
            ),
            Expr::Dict(dict) => Some(
                dict.items()
                    .filter_map(|di| match di {
                        DictItem::Named(named) => {
                            merge![
                                self.parse_ident(named.name(), offset),
                                recurse!(named.expr())
                            ]
                        }
                        DictItem::Keyed(keyed) => recurse!(keyed.key(), keyed.expr()),
                        DictItem::Spread(spread) => self.parse_spread(spread, offset),
                    })
                    .flatten()
                    .collect_vec(),
            ),
            Expr::FieldAccess(field_access) => merge![
                recurse!(field_access.target()),
                token!(field_access.field(), TokenKind::Word(None))
            ],
            Expr::Let(let_binding) => merge![
                match let_binding.kind() {
                    LetBindingKind::Normal(pattern) => self.parse_pattern(pattern, offset),
                    LetBindingKind::Closure(ident) => self.parse_ident(ident, offset),
                },
                let_binding.init().and_then(|e| recurse!(e))
            ],
            Expr::DestructAssign(destruct_assignment) => {
                recurse!(destruct_assignment.value())
            }
            Expr::Set(set_rule) => merge![
                recurse!(set_rule.target()),
                set_rule.condition().and_then(|expr| recurse!(expr)),
                parse_args(&mut set_rule.args().items())
            ],
            Expr::Show(show_rule) => merge![
                recurse!(show_rule.transform()),
                show_rule.selector().and_then(|expr| recurse!(expr))
            ],
            Expr::Contextual(contextual) => recurse!(contextual.body()),
            Expr::Conditional(conditional) => merge![
                recurse!(conditional.condition(), conditional.if_body()),
                conditional.else_body().and_then(|expr| recurse!(expr))
            ],
            Expr::While(while_loop) => recurse!(while_loop.condition(), while_loop.body()),
            Expr::For(for_loop) => recurse!(for_loop.iterable(), for_loop.body()),
            Expr::Code(code) => iter_recurse(&mut code.body().exprs()),
            Expr::Closure(closure) => merge![
                closure
                    .name()
                    .and_then(|ident| self.parse_ident(ident, offset)),
                parse_params(&mut closure.params().children()),
                recurse!(closure.body())
            ],
            Expr::FuncCall(func) => merge![
                token!(func.callee(), TokenKind::Unlintable),
                parse_args(&mut func.args().items())
            ],
            a => token!(a, TokenKind::Unlintable),
        }
    }
}<|MERGE_RESOLUTION|>--- conflicted
+++ resolved
@@ -234,12 +234,6 @@
             Expr::Strong(strong) => iter_recurse(&mut strong.body().exprs()),
             Expr::Emph(emph) => iter_recurse(&mut emph.body().exprs()),
             Expr::Link(a) => token!(a, TokenKind::Url),
-<<<<<<< HEAD
-=======
-            Expr::Ref(a) => {
-                token!(a, TokenKind::Word(None))
-            }
->>>>>>> adbf2b33
             Expr::Heading(heading) => iter_recurse(&mut heading.body().exprs()),
             Expr::List(list_item) => iter_recurse(&mut list_item.body().exprs()),
             Expr::Enum(enum_item) => iter_recurse(&mut enum_item.body().exprs()),
