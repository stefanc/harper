--- conflicted
+++ resolved
@@ -615,7 +615,6 @@
             "Use `nerve-racking` for something that causes anxiety or tension.",
             "Corrects common misspellings and missing hyphen in `nerve-racking`."
         ),
-<<<<<<< HEAD
         "InDetail" => (
             ["in details"],
             ["in detail"],
@@ -627,13 +626,12 @@
             ["in more detail"],
             "Use singular `in more detail` for referring to a detailed description.",
             "Correct unidiomatic plural `in more details` to `in more detail`."
-=======
+        ),
         "Monumentous" => (
             ["monumentous"],
             ["momentous", "monumental"],
             "Retain `monumentous` for jocular effect. Otherwise `momentous` indicates great signifcance while `monumental` indicates imposing size.",
             "Advises using `momentous` or `monumental` instead of `monumentous` for serious usage."
->>>>>>> 49d0d7ff
         ),
     });
 
@@ -873,7 +871,6 @@
     }
 
     #[test]
-<<<<<<< HEAD
     fn in_detail_atomic() {
         assert_suggestion_result("in details", lint_group(), "in detail");
     }
@@ -898,7 +895,10 @@
             "Document the interface in more details · Issue #3 · owlbarn ...",
             lint_group(),
             "Document the interface in more detail · Issue #3 · owlbarn ...",
-=======
+        );
+    }
+
+    #[test]
     fn detect_monumentous_atomic() {
         assert_suggestion_result("monumentous", lint_group(), "momentous");
     }
@@ -909,7 +909,6 @@
             "I think that would be a monumentous step in the right direction, and would DEFINATLY turn heads in not just the music industry, but every ...",
             lint_group(),
             "I think that would be a momentous step in the right direction, and would DEFINATLY turn heads in not just the music industry, but every ...",
->>>>>>> 49d0d7ff
         );
     }
 }