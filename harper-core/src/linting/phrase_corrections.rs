--- conflicted
+++ resolved
@@ -334,7 +334,31 @@
             ["hunger pang"],
             "Did you mean `hunger pang`?",
             "Corrects `hunger pain` to `hunger pang`."
-        )
+        ),
+        "GetRidOff" => (
+            ["get rid off"],
+            ["get rid of"],
+            "Did you mean `get rid of`?",
+            "Ensures `get rid of` is used instead of `get rid off`."
+        ),
+        "GetsRidOff" => (
+            ["gets rid off"],
+            ["gets rid of"],
+            "Did you mean `gets rid of`?",
+            "Ensures `gets rid of` is used instead of `gets rid off`."
+            ),
+        "GettingRidOff" => (
+            ["getting rid off"],
+            ["getting rid of"],
+            "Did you mean `getting rid of`?",
+            "Ensures `getting rid of` is used instead of `getting rid off`."
+        ),
+        "GotRidOff" => (
+            ["got rid off"],
+            ["got rid of"],
+            "Did you mean `got rid of`?",
+            "Ensures `got rid of` is used instead of `got rid off`."
+        ),
     });
 
     group.set_all_rules_to(Some(true));
@@ -342,160 +366,39 @@
     group
 }
 
-<<<<<<< HEAD
-/// Generate a linter that will look for a common phrase and correct mild errors that
-/// are still composed of real words.
-macro_rules! create_linter_for_phrase {
-    ($name:ident, $correct_form:literal, $dist:literal) => {
-        create_linter_map_phrase!(
-            $name,
-            SimilarToPhrase::from_phrase($correct_form, $dist),
-            $correct_form,
-            concat!("Did you mean the phrase `", $correct_form, "`?"),
-            concat!(
-                "Looks for slight improper modifications to the phrase `",
-                $correct_form,
-                "`."
-            )
-        );
-    };
-}
-
-create_linter_for_phrase!(TurnItOff, "turn it off", 1);
-create_linter_for_phrase!(HumanLife, "human life", 1);
-create_linter_for_phrase!(ThatChallenged, "that challenged", 2);
-create_linter_for_phrase!(NoLonger, "no longer", 1);
-create_linter_for_phrase!(NeedHelp, "need help", 1);
-create_linter_for_phrase!(OfCourse, "of course", 1);
-create_linter_for_phrase!(AndTheLike, "and the like", 1);
-create_linter_for_phrase!(BadRap, "bad rap", 1);
-create_linter_for_phrase!(BatedBreath, "bated breath", 1);
-create_linter_for_phrase!(BeckAndCall, "beck and call", 1);
-create_linter_for_phrase!(HungerPang, "hunger pang", 2);
-create_linter_for_phrase!(EnMasse, "en masse", 1);
-create_linter_for_phrase!(LetAlone, "let alone", 1);
-create_linter_for_phrase!(SneakingSuspicion, "sneaking suspicion", 3);
-create_linter_for_phrase!(SpecialAttention, "special attention", 1);
-create_linter_for_phrase!(ThanOthers, "than others", 1);
-create_linter_for_phrase!(SupposedTo, "supposed to", 1);
-
-create_linter_map_phrase!(LoAndBehold, ExactPhrase::from_phrase("long and behold"), "lo and behold", "Did you mean `lo and behold`?", "Detects the exact phrase `long and behold` and suggests replacing it with the idiomatically correct `lo and behold`");
-create_linter_map_phrase!(
-    ChangeTack,
-    ExactPhrase::from_phrase("change tact"),
-    "change tack",
-    "Did you mean the sailing idiom?",
-    "Locates minor errors in the sailing idiom `change tack`."
-);
-create_linter_map_phrase!(WantBe, ExactPhrase::from_phrase("want be"),"won't be"."want to be","Did you mean `won't be` or `want to be`?", "Detects incorrect usage of `want be` and suggests `won't be` or `want to be` based on context.");
-create_linter_map_phrase!(StateOfTheArt, ExactPhrase::from_phrase("state of art"), "state of the art", "Did you mean `state of the art`?", "Detects incorrect usage of `state of art` and suggests `state of the art` as the correct phrase.");
-create_linter_map_phrase!(FastPaste, ExactPhrase::from_phrase("fast paste").or(Box::new(ExactPhrase::from_phrase("fast-paste"))), "fast-paced", "Did you mean `fast-paced`?", "Detects incorrect usage of `fast paste` or `fast-paste` and suggests `fast-paced` as the correct phrase.");
-
-create_linter_map_phrase!(
-    FaceFirst,
-    ExactPhrase::from_phrase("face first into"),
-    "Should this be `face-first`?",
-    "face-first into",
-    "Ensures `face first` is correctly hyphenated as `face-first` when used before `into`."
-);
-
-create_linter_map_phrase!(
-    EludedTo,
-    ExactPhrase::from_phrase("eluded to"),
-    "alluded to",
-    "Did you mean `alluded to`?",
-    "Corrects `eluded to` to `alluded to` in contexts referring to indirect references."
-);
-
-create_linter_map_phrase!(
-    BaitedBreath,
-    ExactPhrase::from_phrase("baited breath"),
-    "bated breath",
-    "Did you mean `bated breath`?",
-    "Ensures `bated breath` is written correctly, as `baited breath` is incorrect."
-);
-
-create_linter_map_phrase!(
-    BareInMind,
-    ExactPhrase::from_phrase("bare in mind"),
-    "bear in mind",
-    "Did you mean `bear in mind`?",
-    "Ensures the phrase `bear in mind` is used correctly instead of `bare in mind`."
-);
-
-create_linter_map_phrase!(MutePoint, ExactPhrase::from_phrase("mute point"),
-    "moot point",
-    "Did you mean `moot point`?",
-    "Ensures `moot point` is used instead of `mute point`, as `moot` means debatable or irrelevant.");
-
-create_linter_map_phrase!(
-    GetRidOff,
-    ExactPhrase::from_phrase("get rid off"),
-    "get rid of",
-    "Did you mean `get rid of`?",
-    "Ensures `get rid of` is used instead of `get rid off`."
-);
-create_linter_map_phrase!(
-    GetsRidOff,
-    ExactPhrase::from_phrase("gets rid off"),
-    "gets rid of",
-    "Did you mean `gets rid of`?",
-    "Ensures `gets rid of` is used instead of `gets rid off`."
-);
-create_linter_map_phrase!(
-    GettingRidOff,
-    ExactPhrase::from_phrase("getting rid off"),
-    "getting rid of",
-    "Did you mean `getting rid of`?",
-    "Ensures `getting rid of` is used instead of `getting rid off`."
-);
-create_linter_map_phrase!(
-    GotRidOff,
-    ExactPhrase::from_phrase("got rid off"),
-    "got rid of",
-    "Did you mean `got rid of`?",
-    "Ensures `got rid of` is used instead of `got rid off`."
-);
-
-=======
->>>>>>> 6c9def2a
 #[cfg(test)]
 mod tests {
     use crate::linting::tests::{assert_lint_count, assert_suggestion_result};
 
-<<<<<<< HEAD
-    use super::{
-        BadRap, BatedBreath, ChangeTack, EnMasse, GetRidOff, GetsRidOff, GettingRidOff, GotRidOff,
-        HungerPang, LetAlone, LoAndBehold, OfCourse, SneakingSuspicion, SpecialAttention,
-        SupposedTo, ThanOthers, TurnItOff,
-    };
-=======
     use super::lint_group;
->>>>>>> 6c9def2a
 
     // todo: 4 tests: get/gets/getting rid off
     #[test]
     fn get_rid_off() {
         assert_suggestion_result(
             "Please bump axios version to get rid off npm warning #624",
-            GetRidOff::default(),
+            lint_group(),
             "Please bump axios version to get rid of npm warning #624",
         );
     }
     fn gets_rid_off() {
         assert_suggestion_result(
             "Adding at as a runtime dependency gets rid off that error",
-            GetsRidOff::default(),
+            lint_group(),
             "Adding at as a runtime dependency gets rid of that error",
         );
     }
     fn getting_rid_off() {
-        assert_suggestion_result("getting rid off of all the complexity of the different accesses method of API service providers", GettingRidOff::default(), "getting rid of of all the complexity of the different accesses method of API service providers");
+        assert_suggestion_result(
+            "getting rid off of all the complexity of the different accesses method of API service providers",
+            lint_group(),
+            "getting rid of of all the complexity of the different accesses method of API service providers",
+        );
     }
     fn got_rid_off() {
         assert_suggestion_result(
             "For now we got rid off circular deps in model tree structure and it's API.",
-            GotRidOff::default(),
+            lint_group(),
             "For now we got rid of circular deps in model tree structure and it's API.",
         );
     }
