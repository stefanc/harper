--- conflicted
+++ resolved
@@ -36,19 +36,7 @@
 use super::plural_conjugate::PluralConjugate;
 use super::possessive_your::PossessiveYour;
 use super::pronoun_contraction::PronounContraction;
-<<<<<<< HEAD
-use super::proper_noun_capitalization_linters::DayOneNames;
-use super::proper_noun_capitalization_linters::JetpackNames;
-use super::proper_noun_capitalization_linters::PocketCastsNames;
-use super::proper_noun_capitalization_linters::TumblrNames;
-use super::proper_noun_capitalization_linters::{
-    AmazonNames, Americas, AppleNames, Australia, AzureNames, Canada, ChineseCommunistParty,
-    Countries, GoogleNames, Holidays, Koreas, Malaysia, MetaNames, MicrosoftNames,
-    NationalCapitals, UnitedOrganizations,
-};
-=======
 use super::proper_noun_capitalization_linters;
->>>>>>> b95a5a10
 use super::repeated_words::RepeatedWords;
 use super::sentence_capitalization::SentenceCapitalization;
 use super::somewhat_something::SomewhatSomething;
@@ -269,152 +257,6 @@
     }
 }
 
-<<<<<<< HEAD
-create_lint_group_config!(
-    WordPressDotcom => true,
-    DayOneNames => true,
-    PocketCastsNames => true,
-    TumblrNames => true,
-    JetpackNames => true,
-    OutOfDate => true,
-    Desktop => true,
-    Laptop => true,
-    ThenThan => true,
-    MutePoint => true,
-    PiqueInterest => true,
-    BareInMind => true,
-    BaitedBreath => true,
-    EludedTo => true,
-    WasAloud => true,
-    HyphenateNumberDay => true,
-    FaceFirst => true,
-    LeftRightHand => true,
-    FastPaste => true,
-    StateOfTheArt => true,
-    WantBe => true,
-    HopHope => true,
-    Furthermore => true,
-    Overnight => true,
-    Hereby => true,
-    Likewise => true,
-    CompoundNouns => true,
-    Regardless => true,
-    Henceforth => true,
-    Upward => true,
-    Whereupon => true,
-    Insofar => true,
-    Thereupon => true,
-    Nonetheless => true,
-    Anyhow => true,
-    Notwithstanding => true,
-    Widespread => true,
-    Multimedia => true,
-    Multicore => true,
-    Multithreading => true,
-    Devops => true,
-    Underclock => true,
-    Overload => true,
-    Backplane => true,
-    Overclocking => true,
-    Middleware => true,
-    Somewhere => true,
-    Instead => true,
-    Anywhere => true,
-    Nothing => true,
-    Anybody => true,
-    Somebody => true,
-    Nobody => true,
-    Into => true,
-    Proofread => true,
-    Somehow => true,
-    Intact => true,
-    Upset => true,
-    Misunderstood => true,
-    However => true,
-    Overall => true,
-    Worldwide => true,
-    Postpone => true,
-    Misused => true,
-    Misuse => true,
-    Misunderstand => true,
-    Therefore => true,
-    Myself => true,
-    Itself => true,
-    Whereas => true,
-    PossessiveYour => true,
-    SpelledNumbers => false,
-    AnA => true,
-    SentenceCapitalization => true,
-    UnclosedQuotes => true,
-    WrongQuotes => false,
-    LongSentences => true,
-    RepeatedWords => true,
-    Spaces => true,
-    Matcher => true,
-    CorrectNumberSuffix => true,
-    NumberSuffixCapitalization => true,
-    MultipleSequentialPronouns => true,
-    LinkingVerbs => false,
-    AvoidCurses => true,
-    TerminatingConjunctions => true,
-    EllipsisLength => true,
-    DotInitialisms => true,
-    BoringWords => false,
-    UseGenitive => false,
-    ThatWhich => true,
-    CapitalizePersonalPronouns => true,
-    Americas => true,
-    Australia => true,
-    Canada => true,
-    Koreas => true,
-    Malaysia => true,
-    ChineseCommunistParty => true,
-    UnitedOrganizations => true,
-    Holidays => true,
-    AmazonNames => true,
-    GoogleNames => true,
-    MetaNames => true,
-    MicrosoftNames => true,
-    AppleNames => true,
-    AzureNames => true,
-    MergeWords => true,
-    PluralConjugate => false,
-    OxfordComma => true,
-    NoOxfordComma => false,
-    PronounContraction => true,
-    CurrencyPlacement => true,
-    SomewhatSomething => true,
-    LetsConfusion => true,
-    DespiteOf => true,
-    ChockFull => true,
-    HumanLife => true,
-    NeedHelp => true,
-    NoLonger => true,
-    ThatChallenged => true,
-    TurnItOff => true,
-    OfCourse => true,
-    AndTheLike => true,
-    BadRap => true,
-    BatedBreath => true,
-    BeckAndCall => true,
-    ChangeTack => true,
-    HungerPang => true,
-    EnMasse => true,
-    LetAlone => true,
-    LoAndBehold => true,
-    SneakingSuspicion => true,
-    SpecialAttention => true,
-    Everywhere => true,
-    ThanOthers => true,
-    SupposedTo => true,
-    Countries => true,
-    NationalCapitals => true
-);
-
-impl<T: Dictionary + Default> Default for LintGroup<T> {
-    fn default() -> Self {
-        Self::new(LintGroupConfig::default(), T::default())
-=======
 impl Linter for LintGroup {
     fn lint(&mut self, document: &Document) -> Vec<Lint> {
         let mut results = Vec::new();
@@ -430,7 +272,6 @@
 
     fn description(&self) -> &str {
         "A collection of linters that can be run as one."
->>>>>>> b95a5a10
     }
 }
 
