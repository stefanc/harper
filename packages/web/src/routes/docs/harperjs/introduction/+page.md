---
title: Introduction to harper.js
---

## The Mission

If you're a developer, odds are that you are using JavaScript or TypeScript on a daily basis.
Your project probably has a least a little bit of either.

Furthermore, a plurality of focused authorship happens inside either a web browser or an [Electron-based app](https://www.electronjs.org/).
Given this, we wanted to create an environment where trivial to integrate fantastic grammar checking into web applications.
That's why we created `harper.js`.

Today, it serves as the foundation for our [Obsidian plugin](/docs/integrations/obsidian) and our [website](/).

## Installation

`harper.js` is an ECMAScript module designed to be easy to import into any project.
On the inside, it uses a copy of Harper's core algorithm compiled to [WebAssembly](https://webassembly.org/).

It can be imported [natively in a browser](./CDN) or through [npm](https://www.npmjs.com/package/harper.js).

@install-pkg(harper.js)


## Sample Usage:
```js
<<<<<<< HEAD

=======
>>>>>>> 5c23c5b9
let harper = require("harper.js");

async function main() {
  // We cannot use `WorkerLinter` on Node.js since it relies on web-specific APIs.
  let linter = new harper.LocalLinter();
<<<<<<< HEAD
  linter.setup();
=======
>>>>>>> 5c23c5b9

  let lints = await linter.lint("This is a example of how to use `harper.js`.");

  console.log("Here are the results of linting the above text:");

  for (let lint of lints) {
    console.log(" - ", lint.span().start, ":", lint.span().end, lint.message());

    if (lint.suggestion_count() != 0) {
      console.log("Suggestions:");

      for (let sug of lint.suggestions()) {
        console.log(
          "\t - ",
          sug.kind() == 1 ? "Remove" : "Replace with",
          sug.get_replacement_text(),
        );
      }
    }
  }
}

main();
```<|MERGE_RESOLUTION|>--- conflicted
+++ resolved
@@ -25,19 +25,12 @@
 
 ## Sample Usage:
 ```js
-<<<<<<< HEAD
-
-=======
->>>>>>> 5c23c5b9
 let harper = require("harper.js");
 
 async function main() {
   // We cannot use `WorkerLinter` on Node.js since it relies on web-specific APIs.
   let linter = new harper.LocalLinter();
-<<<<<<< HEAD
   linter.setup();
-=======
->>>>>>> 5c23c5b9
 
   let lints = await linter.lint("This is a example of how to use `harper.js`.");
 
