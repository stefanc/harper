--- conflicted
+++ resolved
@@ -1,15 +1,9 @@
-<<<<<<< HEAD
-import { Panel, PanelBody, TabPanel } from '@wordpress/components';
 import React from 'react';
 import type { IgnorableLintBox } from './Box';
-=======
-import React from 'react';
 import LintSettingList from './LintSettingList';
 import DialectSelectRow from './DialectSelectRow';
 import { Panel, PanelBody, SelectControl, TabPanel } from '@wordpress/components';
->>>>>>> ec271626
 import LintList from './LintList';
-import LintSettingList from './LintSettingList';
 
 export default function SidebarTabContainer({
 	lintBoxes,
