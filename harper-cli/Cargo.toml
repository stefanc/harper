[package]
name = "harper-cli"
version = "0.1.0"
edition = "2021"
private = true
publish = false
repository = "https://github.com/automattic/harper"

[dependencies]
anyhow = "1.0.95"
ariadne = "0.4.1"
clap = { version = "4.5.23", features = ["derive"] }
<<<<<<< HEAD
harper-core = { path = "../harper-core", version = "0.14.0" }
harper-comments = { path = "../harper-comments", version = "0.14.0" }
harper-typst = { path = "../harper-typst", version = "0.14.0", optional = true }
serde_json = "1.0.133"

[features]
default = ["typst"]
typst = ["dep:harper-typst"]
=======
harper-core = { path = "../harper-core", version = "0.15.0" }
harper-comments = { path = "../harper-comments", version = "0.15.0" }
serde_json = "1.0.133"
>>>>>>> 911db641
<|MERGE_RESOLUTION|>--- conflicted
+++ resolved
@@ -10,17 +10,11 @@
 anyhow = "1.0.95"
 ariadne = "0.4.1"
 clap = { version = "4.5.23", features = ["derive"] }
-<<<<<<< HEAD
-harper-core = { path = "../harper-core", version = "0.14.0" }
-harper-comments = { path = "../harper-comments", version = "0.14.0" }
-harper-typst = { path = "../harper-typst", version = "0.14.0", optional = true }
+harper-core = { path = "../harper-core", version = "0.15.0" }
+harper-comments = { path = "../harper-comments", version = "0.15.0" }
+harper-typst = { path = "../harper-typst", version = "0.15.0", optional = true }
 serde_json = "1.0.133"
 
 [features]
 default = ["typst"]
-typst = ["dep:harper-typst"]
-=======
-harper-core = { path = "../harper-core", version = "0.15.0" }
-harper-comments = { path = "../harper-comments", version = "0.15.0" }
-serde_json = "1.0.133"
->>>>>>> 911db641
+typst = ["dep:harper-typst"]