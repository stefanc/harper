--- conflicted
+++ resolved
@@ -7,14 +7,9 @@
 use clap::Parser;
 use harper_comments::CommentParser;
 use harper_core::linting::{LintGroup, LintGroupConfig, Linter};
-<<<<<<< HEAD
 use harper_core::parsers::{Markdown, MarkdownOptions};
-use harper_core::{remove_overlaps, Dictionary, Document, FstDictionary};
-=======
-use harper_core::parsers::Markdown;
 use harper_core::{remove_overlaps, Dictionary, Document, FstDictionary, TokenKind};
 use harper_literate_haskell::LiterateHaskellParser;
->>>>>>> b5c2dc61
 
 #[derive(Debug, Parser)]
 enum Args {
@@ -102,16 +97,11 @@
 
             Ok(())
         }
-<<<<<<< HEAD
-        Args::Spans { file } => {
-            let (doc, source) = load_file(&file, markdown_options)?;
-=======
         Args::Spans {
             file,
             include_newlines,
         } => {
-            let (doc, source) = load_file(&file)?;
->>>>>>> b5c2dc61
+            let (doc, source) = load_file(&file, markdown_options)?;
 
             let primary_color = Color::Blue;
             let secondary_color = Color::Magenta;
@@ -181,22 +171,15 @@
 fn load_file(file: &Path, markdown_options: MarkdownOptions) -> anyhow::Result<(Document, String)> {
     let source = std::fs::read_to_string(file)?;
 
-<<<<<<< HEAD
-    let mut parser: Box<dyn harper_core::parsers::Parser> =
-        if let Some("md") = file.extension().map(|v| v.to_str().unwrap()) {
-            Box::new(Markdown::new(markdown_options))
-        } else {
-            Box::new(
-                CommentParser::new_from_filename(file, Markdown::new(markdown_options))
-=======
     let parser: Box<dyn harper_core::parsers::Parser> =
         match file.extension().map(|v| v.to_str().unwrap()) {
-            Some("md") => Box::new(Markdown),
-            Some("lhs") => Box::new(LiterateHaskellParser),
+            Some("md") => Box::new(Markdown::default()),
+            Some("lhs") => Box::new(LiterateHaskellParser::new_markdown(
+                MarkdownOptions::default(),
+            )),
             Some("typ") => Box::new(harper_typst::Typst),
             _ => Box::new(
-                CommentParser::new_from_filename(file)
->>>>>>> b5c2dc61
+                CommentParser::new_from_filename(file, markdown_options)
                     .map(Box::new)
                     .ok_or(format_err!("Could not detect language ID."))?,
             ),
