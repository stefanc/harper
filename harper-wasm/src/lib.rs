--- conflicted
+++ resolved
@@ -116,17 +116,12 @@
         let source: Vec<_> = text.chars().collect();
         let source = Lrc::new(source);
 
-<<<<<<< HEAD
         // TODO: Have a way to configure the markdown parser
         let document = Document::new_from_vec(
             source.clone(),
-            &mut Markdown::default(),
+            &Markdown::default(),
             &FullDictionary::curated(),
         );
-=======
-        let document =
-            Document::new_from_vec(source.clone(), &Markdown, &FullDictionary::curated());
->>>>>>> b5c2dc61
 
         let mut lints = self.lint_group.lint(&document);
 
