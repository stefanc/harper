--- conflicted
+++ resolved
@@ -237,13 +237,8 @@
                     Some(Box::new(ts_parser))
                 }
             }
-<<<<<<< HEAD
             "literate haskell" | "lhaskell" => {
-                let parser = LiterateHaskellParser;
-=======
-            "lhaskell" => {
                 let parser = LiterateHaskellParser::new_markdown(markdown_options);
->>>>>>> 669678a2
 
                 if let Some(new_dict) =
                     parser.create_ident_dict(&Arc::new(source), markdown_options)
