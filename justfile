--- conflicted
+++ resolved
@@ -243,19 +243,16 @@
     exit 0
   fi
 
-<<<<<<< HEAD
-  # 'M', possessive -'s suffix for both common and proper nouns
+  # 'M': possessive -'s suffix for both common and proper nouns
   flags='M'
 
-  # 'S', plural -(e)s suffix only for common nouns (not capitalized)
-  if [[ "{{noun}}" =~ ^[a-z] ]]; then
-    flags+='S'
-=======
+  # If the first letter is uppercase, treat it as a proper noun
   if [[ "{{noun}}" =~ ^[A-Z] ]]; then
-    echo "{{noun}}/2M" >> $DICT_FILE
+    # '2': proper noun, usually no plural
+    flags+='2'
   else
-    echo "{{noun}}/SM" >> $DICT_FILE
->>>>>>> 0da38357
+    # '1': (common) singular noun, 'S': plural -(e)s
+    flags+='1S'
   fi
 
   # Echo the noun with its flags to the dictionary file
